--- conflicted
+++ resolved
@@ -629,10 +629,7 @@
 class T5Stack(T5PreTrainedModel):
     def __init__(self, config, embed_tokens=None):
         super().__init__(config)
-<<<<<<< HEAD
-=======
-
->>>>>>> c01480bb
+
         self.embed_tokens = embed_tokens
         self.is_decoder = config.is_decoder
 
@@ -663,10 +660,10 @@
         head_mask=None,
         past_key_value_states=None,
         use_cache=False,
-        output_hidden_states=False,
         output_attentions=None,
         output_hidden_states=None,
     ):
+
         output_attentions = output_attentions if output_attentions is not None else self.config.output_attentions
         output_hidden_states = (
             output_hidden_states if output_hidden_states is not None else self.config.output_hidden_states
@@ -842,11 +839,8 @@
             Mask to nullify selected heads of the self-attention modules.
             Mask values selected in ``[0, 1]``:
             ``1`` indicates the head is **not masked**, ``0`` indicates the head is **masked**.
-<<<<<<< HEAD
-=======
         output_attentions (:obj:`bool`, `optional`, defaults to :obj:`None`):
             If set to ``True``, the attentions tensors of all attention layers are returned. See ``attentions`` under returned tensors for more detail.
->>>>>>> c01480bb
 """
 
 
@@ -881,6 +875,14 @@
 
     def get_decoder(self):
         return self.decoder
+
+    def _prune_heads(self, heads_to_prune):
+        """ Prunes heads of the model.
+            heads_to_prune: dict of {layer_num: list of heads to prune in this layer}
+            See base class PreTrainedModel
+        """
+        for layer, heads in heads_to_prune.items():
+            self.encoder.layer[layer].attention.prune_heads(heads)
 
     @add_start_docstrings_to_callable(T5_INPUTS_DOCSTRING)
     def forward(
@@ -895,7 +897,6 @@
         inputs_embeds=None,
         decoder_inputs_embeds=None,
         head_mask=None,
-        output_hidden_states=False,
         output_attentions=None,
         output_hidden_states=None,
     ):
@@ -909,20 +910,12 @@
             Contains pre-computed key and value hidden-states of the attention blocks.
             Can be used to speed up sequential decoding (see `decoder_past_key_value_states` input).
             Note that when using `decoder_past_key_value_states`, the model only outputs the last `hidden-state` of the sequence of shape :obj:`(batch_size, 1, config.vocab_size)`.
-<<<<<<< HEAD
-        hidden_states (:obj:`tuple(torch.FloatTensor)`, `optional`, returned when ``output_hidden_states=True``):
-=======
         hidden_states (:obj:`tuple(torch.FloatTensor)`, `optional`, returned when ``output_hidden_states=True`` is passed or when ``config.output_hidden_states=True``):
->>>>>>> c01480bb
             Tuple of :obj:`torch.FloatTensor` (one for the output of the embeddings + one for the output of each layer)
             of shape :obj:`(batch_size, sequence_length, hidden_size)`.
 
             Hidden-states of the model at the output of each layer plus the initial embedding outputs.
-<<<<<<< HEAD
-        attentions (:obj:`tuple(torch.FloatTensor)`, `optional`, returned when ``output_attentions=True``):
-=======
         attentions (:obj:`tuple(torch.FloatTensor)`, `optional`, returned when ``output_attentions=True`` is passed or when ``config.output_attentions=True``):
->>>>>>> c01480bb
             Tuple of :obj:`torch.FloatTensor` (one for each layer) of shape
             :obj:`(batch_size, num_heads, sequence_length, sequence_length)`.
 
@@ -948,7 +941,6 @@
                 attention_mask=attention_mask,
                 inputs_embeds=inputs_embeds,
                 head_mask=head_mask,
-                output_hidden_states=output_hidden_states,
                 output_attentions=output_attentions,
                 output_hidden_states=output_hidden_states,
             )
@@ -973,7 +965,6 @@
             encoder_attention_mask=attention_mask,
             head_mask=head_mask,
             use_cache=use_cache,
-            output_hidden_states=output_hidden_states,
             output_attentions=output_attentions,
             output_hidden_states=output_hidden_states,
         )
@@ -983,14 +974,6 @@
             decoder_outputs = decoder_outputs[:1] + past + decoder_outputs[2:]
 
         return decoder_outputs + encoder_outputs
-
-    def _prune_heads(self, heads_to_prune):
-        """ Prunes heads of the model.
-            heads_to_prune: dict of {layer_num: list of heads to prune in this layer}
-            See base class PreTrainedModel
-        """
-        for layer, heads in heads_to_prune.items():
-            self.encoder.layer[layer].attention.prune_heads(heads)
 
 
 @add_start_docstrings("""T5 Model with a `language modeling` head on top. """, T5_START_DOCSTRING)
@@ -1043,7 +1026,6 @@
         inputs_embeds=None,
         decoder_inputs_embeds=None,
         head_mask=None,
-        output_hidden_states=False,
         output_attentions=None,
         output_hidden_states=None,
         **kwargs
@@ -1068,20 +1050,12 @@
             Contains pre-computed key and value hidden-states of the attention blocks.
             Can be used to speed up sequential decoding (see `decoder_past_key_value_states` input).
             Note that when using `decoder_past_key_value_states`, the model only outputs the last `prediction_score` of the sequence of shape :obj:`(batch_size, 1, config.vocab_size)`.
-<<<<<<< HEAD
-        hidden_states (:obj:`tuple(torch.FloatTensor)`, `optional`, returned when ``output_hidden_states=True``):
-=======
         hidden_states (:obj:`tuple(torch.FloatTensor)`, `optional`, returned when ``output_hidden_states=True`` is passed or when ``config.output_hidden_states=True``):
->>>>>>> c01480bb
             Tuple of :obj:`torch.FloatTensor` (one for the output of the embeddings + one for the output of each layer)
             of shape :obj:`(batch_size, sequence_length, hidden_size)`.
 
             Hidden-states of the model at the output of each layer plus the initial embedding outputs.
-<<<<<<< HEAD
-        attentions (:obj:`tuple(torch.FloatTensor)`, `optional`, returned when ``output_attentions=True``):
-=======
         attentions (:obj:`tuple(torch.FloatTensor)`, `optional`, returned when ``output_attentions=True`` is passed or when ``config.output_attentions=True``):
->>>>>>> c01480bb
             Tuple of :obj:`torch.FloatTensor` (one for each layer) of shape
             :obj:`(batch_size, num_heads, sequence_length, sequence_length)`.
 
@@ -1120,7 +1094,6 @@
                 attention_mask=attention_mask,
                 inputs_embeds=inputs_embeds,
                 head_mask=head_mask,
-                output_hidden_states=output_hidden_states,
                 output_attentions=output_attentions,
                 output_hidden_states=output_hidden_states,
             )
@@ -1150,7 +1123,6 @@
             encoder_attention_mask=attention_mask,
             head_mask=head_mask,
             use_cache=use_cache,
-            output_hidden_states=output_hidden_states,
             output_attentions=output_attentions,
             output_hidden_states=output_hidden_states,
         )
